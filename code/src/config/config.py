from pathlib import Path

# Project paths
BASE_DIR = Path(__file__).parent.parent
DATA_DIR = BASE_DIR / "data"
OUTPUT_DIR = BASE_DIR / "output"
MODELS_DIR = BASE_DIR / "models"

# Define data file paths
DATA_FILES = {
    "transactions": DATA_DIR / "Account_Statement.csv",
    "credit_card_transactions": DATA_DIR / "credit_card_transactions.csv",
    "social_media": DATA_DIR / "social_media_posts.csv",
    "new_social_media": DATA_DIR / "new_social_media_posts.csv",
    "kyc": DATA_DIR / "KYC_Details.csv",
    "emails": DATA_DIR / "emails_to_wells_fargo.csv",
    "receiver_categories": DATA_DIR / "Receiver_vs_Category.csv",
    "available_credit_cards": DATA_DIR / "Wells_Fargo_Credit_Card_Details.csv",
    "available_loans": DATA_DIR / "Wells_Fargo_Loan_Details.csv",
    "credit_card_list": DATA_DIR / "credit_card_list.csv"
}

# Analysis settings
ANALYSIS_SETTINGS = {
    "spending_clusters": 3,
    "high_value_threshold": 0.9,  # 90th percentile for high-value transactions
    "subscription_categories": ["streaming", "subscription", "membership"],
    "savings_optimization": {
        "subscription": 0.2,  # 20% potential optimization
        "impulse_purchases": 0.15  # 15% potential reduction
    }
}

<<<<<<< HEAD
# LLM settings
LLM_SETTINGS = {
    "model": "gpt-4-turbo-preview",
    "temperature": 0.7,
    "max_tokens": 1000,
    "email_max_tokens": 800
}

# Model paths
LLM_MODEL_PATH = MODELS_DIR / "mistral-7b-instruct-v0.2.Q4_K_M.gguf"

=======
>>>>>>> 6cc210cc
# Output settings
OUTPUT_SETTINGS = {
    "insights_file": "insights.txt",
    "email_draft_file": "email_draft.txt",
    "date_format": "%Y-%m-%d"
}

# Create necessary directories
for directory in [DATA_DIR, OUTPUT_DIR, MODELS_DIR]:
    directory.mkdir(exist_ok=True) <|MERGE_RESOLUTION|>--- conflicted
+++ resolved
@@ -31,20 +31,11 @@
     }
 }
 
-<<<<<<< HEAD
-# LLM settings
-LLM_SETTINGS = {
-    "model": "gpt-4-turbo-preview",
-    "temperature": 0.7,
-    "max_tokens": 1000,
-    "email_max_tokens": 800
-}
 
 # Model paths
 LLM_MODEL_PATH = MODELS_DIR / "mistral-7b-instruct-v0.2.Q4_K_M.gguf"
 
-=======
->>>>>>> 6cc210cc
+
 # Output settings
 OUTPUT_SETTINGS = {
     "insights_file": "insights.txt",
